package me.gosimple.nbvcxz;

import me.gosimple.nbvcxz.resources.Configuration;
import me.gosimple.nbvcxz.resources.ConfigurationBuilder;
import me.gosimple.nbvcxz.resources.Dictionary;
import me.gosimple.nbvcxz.resources.DictionaryBuilder;
import me.gosimple.nbvcxz.scoring.Result;
import org.junit.Assert;
import org.junit.Test;

import java.util.ArrayList;
import java.util.List;
import java.util.concurrent.*;

/**
 * Adam Brusselback
 */
public class NbvcxzTest
{

    @Test
    public void testExcludeDictionary()
    {
        List<Dictionary> dictionaryList = ConfigurationBuilder.getDefaultDictionaries();
        dictionaryList.add(new DictionaryBuilder()
                .setDictionaryName("exclude")
                .setExclusion(true)
                .addWord("Halshauser", 0)
                .createDictionary());

        Configuration configuration = new ConfigurationBuilder()
                .setDictionaries(dictionaryList)
                .createConfiguration();

        final Nbvcxz nbvcxz = new Nbvcxz(configuration);


        final List<EntropyTest> tests = new ArrayList<>();
        tests.add(new EntropyTest(nbvcxz,"halshauser",0D));
        tests.add(new EntropyTest(nbvcxz,"Halsauser",0D));
        tests.add(new EntropyTest(nbvcxz,"1Halshauser",0D));
        tests.add(new EntropyTest(nbvcxz,"1halshauser",0D));
        tests.add(new EntropyTest(nbvcxz,"halsha6user",0D));
        tests.add(new EntropyTest(nbvcxz,"halshauser5696311",18.702389159976338D));
        tests.add(new EntropyTest(nbvcxz,"halsHauser5696311",18.702389159976338D));
        try
        {
            for (final EntropyTest test : tests)
            {
                test.run();
                Assert.assertEquals(test.getExpectedEntropy(), test.getEntropy(), test.getDelta());
            }
        }
        catch (Exception e)
        {
            assert false;
        }
    }

    /**
     * Test of estimate method, of class Nbvcxz.
     */
    @Test
    public void testEstimate()
    {
        final Nbvcxz nbvcxz = new Nbvcxz();

<<<<<<< HEAD
        password = "correcthorsebatterystaple";
        result = nbvcxz.estimate(password);
        Assert.assertEquals(16.60965490131509D, result.getEntropy(), 16.60965490131509D * tolerance);

        password = "a.b.c.defy";
        result = nbvcxz.estimate(password);
        Assert.assertEquals(35.05294537608871D, result.getEntropy(), 35.05294537608871D * tolerance);

        password = "helpimaliveinhere";
        result = nbvcxz.estimate(password);
        Assert.assertEquals(40.376705346635696D, result.getEntropy(), 40.376705346635696D * tolerance);

        password = "damnwindowsandpaper";
        result = nbvcxz.estimate(password);
        Assert.assertEquals(31.086623767089435D, result.getEntropy(), 31.086623767089435D * tolerance);

        password = "zxcvbnm";
        result = nbvcxz.estimate(password);
        Assert.assertEquals(5.321928094887363D, result.getEntropy(), 5.321928094887363D * tolerance);

        password = "1qaz2wsx3edc";
        result = nbvcxz.estimate(password);
        Assert.assertEquals(10.523561956057012D, result.getEntropy(), 10.523561956057012D * tolerance);

        password = "temppass22";
        result = nbvcxz.estimate(password);
        Assert.assertEquals(16.892495383759368D, result.getEntropy(), 16.892495383759368D * tolerance);

        password = "briansmith";
        result = nbvcxz.estimate(password);
        Assert.assertEquals(4.321928094887363D, result.getEntropy(), 4.321928094887363D * tolerance);

        password = "thx1138";
        result = nbvcxz.estimate(password);
        Assert.assertEquals(8.049848549450562D, result.getEntropy(), 8.049848549450562D * tolerance);

        password = "baseball2014";
        result = nbvcxz.estimate(password);
        Assert.assertEquals(10.59618975614441D, result.getEntropy(), 10.59618975614441D * tolerance);

        password = "baseball1994";
        result = nbvcxz.estimate(password);
        Assert.assertEquals(10.59618975614441D, result.getEntropy(), 10.59618975614441D * tolerance);

        password = "baseball2028";
        result = nbvcxz.estimate(password);
        Assert.assertEquals(10.59618975614441D, result.getEntropy(), 10.59618975614441D * tolerance);

        password = "scorpions";
        result = nbvcxz.estimate(password);
        Assert.assertEquals(13.67529549909406D, result.getEntropy(), 13.67529549909406D * tolerance);

        password = "ScoRpions";
        result = nbvcxz.estimate(password);
        Assert.assertEquals(19.198857455151074D, result.getEntropy(), 19.198857455151074D * tolerance);

        password = "ScoRpi0ns";
        result = nbvcxz.estimate(password);
        Assert.assertEquals(20.46971136544417D, result.getEntropy(), 20.46971136544417D * tolerance);

        password = "thereisneveragoodmonday";
        result = nbvcxz.estimate(password);
        Assert.assertEquals(44.52675492064834D, result.getEntropy(), 44.52675492064834D * tolerance);

        password = "forgetthatchristmaspartytheotheryear";
        result = nbvcxz.estimate(password);
        Assert.assertEquals(42.69087661112469D, result.getEntropy(), 42.69087661112469D * tolerance);

        password = "A Fool and His Money Are Soon Parted";
        result = nbvcxz.estimate(password);
        Assert.assertEquals(84.88322715518174D, result.getEntropy(), 84.88322715518174D * tolerance);

        password = "6c891879ed0a0bbf701d5ca8af39a766";
        result = nbvcxz.estimate(password);
        Assert.assertEquals(124.22235013869417D, result.getEntropy(), 124.22235013869417D * tolerance);

        password = "ef00623ced862e84ea15a6f97cb3fbb9f177bd6f23e54459a96ca5926c28c653";
        result = nbvcxz.estimate(password);
        Assert.assertEquals(247.06618865413472D, result.getEntropy(), 247.06618865413472D * tolerance);

        password = "Arvest#1";
        result = nbvcxz.estimate(password);
        Assert.assertEquals(28.98030587016991D, result.getEntropy(), 28.98030587016991D * tolerance);

        password = "Arvest#2";
        result = nbvcxz.estimate(password);
        Assert.assertEquals(28.98030587016991D, result.getEntropy(), 28.98030587016991D * tolerance);
=======
        final List<EntropyTest> tests = new ArrayList<>();
        tests.add(new EntropyTest(nbvcxz,"correcthorsebatterystaple",16.60965490131509D));
        tests.add(new EntropyTest(nbvcxz,"a.b.c.defy",35.05294537608871D));
        tests.add(new EntropyTest(nbvcxz,"helpimaliveinhere",40.376705346635696D));
        tests.add(new EntropyTest(nbvcxz,"damnwindowsandpaper",31.086623767089435D));
        tests.add(new EntropyTest(nbvcxz,"zxcvbnm",5.321928094887363D));
        tests.add(new EntropyTest(nbvcxz,"1qaz2wsx3edc",10.523561956057012D));
        tests.add(new EntropyTest(nbvcxz,"temppass22",16.892495383759368D));
        tests.add(new EntropyTest(nbvcxz,"briansmith",4.321928094887363D));
        tests.add(new EntropyTest(nbvcxz,"thx1138",8.049848549450562D));
        tests.add(new EntropyTest(nbvcxz,"baseball2014",10.59618975614441D));
        tests.add(new EntropyTest(nbvcxz,"baseball1994",10.59618975614441D));
        tests.add(new EntropyTest(nbvcxz,"baseball2028",10.59618975614441D));
        tests.add(new EntropyTest(nbvcxz,"scorpions",13.67529549909406D));
        tests.add(new EntropyTest(nbvcxz,"ScoRpions",19.198857455151074D));
        tests.add(new EntropyTest(nbvcxz,"ScoRpi0ns",20.46971136544417D));
        tests.add(new EntropyTest(nbvcxz,"thereisneveragoodmonday",44.52675492064834D));
        tests.add(new EntropyTest(nbvcxz,"forgetthatchristmaspartytheotheryear",42.69087661112469D));
        tests.add(new EntropyTest(nbvcxz,"A Fool and His Money Are Soon Parted",84.88322715518174D));
        tests.add(new EntropyTest(nbvcxz,"6c891879ed0a0bbf701d5ca8af39a766",124.22235013869417D));
        tests.add(new EntropyTest(nbvcxz,"ef00623ced862e84ea15a6f97cb3fbb9f177bd6f23e54459a96ca5926c28c653",247.06618865413472D));

        try
        {
            for (final EntropyTest test : tests)
            {
                test.run();
                Assert.assertEquals(test.getExpectedEntropy(), test.getEntropy(), test.getDelta());
            }
        }
        catch (Exception e)
        {
            assert false;
        }
    }

    @Test
    public void testEstimateConcurrently()
    {
        final Nbvcxz nbvcxz = new Nbvcxz();

        final ThreadPoolExecutor executor = (ThreadPoolExecutor) Executors.newFixedThreadPool(4);

        final List<EntropyTest> tests = new ArrayList<>();
        tests.add(new EntropyTest(nbvcxz,"correcthorsebatterystaple",16.60965490131509D));
        tests.add(new EntropyTest(nbvcxz,"a.b.c.defy",35.05294537608871D));
        tests.add(new EntropyTest(nbvcxz,"helpimaliveinhere",40.376705346635696D));
        tests.add(new EntropyTest(nbvcxz,"damnwindowsandpaper",31.086623767089435D));
        tests.add(new EntropyTest(nbvcxz,"zxcvbnm",5.321928094887363D));
        tests.add(new EntropyTest(nbvcxz,"1qaz2wsx3edc",10.523561956057012D));
        tests.add(new EntropyTest(nbvcxz,"temppass22",16.892495383759368D));
        tests.add(new EntropyTest(nbvcxz,"briansmith",4.321928094887363D));
        tests.add(new EntropyTest(nbvcxz,"thx1138",8.049848549450562D));
        tests.add(new EntropyTest(nbvcxz,"baseball2014",10.59618975614441D));
        tests.add(new EntropyTest(nbvcxz,"baseball1994",10.59618975614441D));
        tests.add(new EntropyTest(nbvcxz,"baseball2028",10.59618975614441D));
        tests.add(new EntropyTest(nbvcxz,"scorpions",13.67529549909406D));
        tests.add(new EntropyTest(nbvcxz,"ScoRpions",19.198857455151074D));
        tests.add(new EntropyTest(nbvcxz,"ScoRpi0ns",20.46971136544417D));
        tests.add(new EntropyTest(nbvcxz,"thereisneveragoodmonday",44.52675492064834D));
        tests.add(new EntropyTest(nbvcxz,"forgetthatchristmaspartytheotheryear",42.69087661112469D));
        tests.add(new EntropyTest(nbvcxz,"A Fool and His Money Are Soon Parted",84.88322715518174D));
        tests.add(new EntropyTest(nbvcxz,"6c891879ed0a0bbf701d5ca8af39a766",124.22235013869417D));
        tests.add(new EntropyTest(nbvcxz,"ef00623ced862e84ea15a6f97cb3fbb9f177bd6f23e54459a96ca5926c28c653",247.06618865413472D));

        List<Future> futures = new ArrayList<>();
        try
        {
            // Execute them all
            for (final EntropyTest test : tests)
            {
                futures.add(executor.submit(test));
            }

            // Wait until they are all done
            for (final Future future : futures)
            {
                future.get();
            }

            // Check results
            for (final EntropyTest test : tests)
            {
                Assert.assertEquals(test.getExpectedEntropy(), test.getEntropy(), test.getDelta());
            }
        }
        catch (Exception e)
        {
            assert false;
        }
    }

    private class EntropyTest implements Runnable
    {
        private final double tolerance = 0.00000001;
        private final Nbvcxz nbvcxz;
        private final String password;
        private final Double expectedEntropy;
        private Result result;

        public EntropyTest(Nbvcxz nbvcxz, String password, Double expectedEntropy) {
            this.nbvcxz = nbvcxz;
            this.password = password;
            this.expectedEntropy = expectedEntropy;
        }

        public String getPassword() {
            return password;
        }

        public Double getExpectedEntropy() {
            return expectedEntropy;
        }

        public Double getDelta() {
            return expectedEntropy * tolerance;
        }

        public Double getEntropy() {
            return result.getEntropy();
        }

        public Result getResult() {
            return result;
        }

        @Override
        public void run() {
            result = nbvcxz.estimate(password);
        }
>>>>>>> ad106c2d
    }
}<|MERGE_RESOLUTION|>--- conflicted
+++ resolved
@@ -65,95 +65,6 @@
     {
         final Nbvcxz nbvcxz = new Nbvcxz();
 
-<<<<<<< HEAD
-        password = "correcthorsebatterystaple";
-        result = nbvcxz.estimate(password);
-        Assert.assertEquals(16.60965490131509D, result.getEntropy(), 16.60965490131509D * tolerance);
-
-        password = "a.b.c.defy";
-        result = nbvcxz.estimate(password);
-        Assert.assertEquals(35.05294537608871D, result.getEntropy(), 35.05294537608871D * tolerance);
-
-        password = "helpimaliveinhere";
-        result = nbvcxz.estimate(password);
-        Assert.assertEquals(40.376705346635696D, result.getEntropy(), 40.376705346635696D * tolerance);
-
-        password = "damnwindowsandpaper";
-        result = nbvcxz.estimate(password);
-        Assert.assertEquals(31.086623767089435D, result.getEntropy(), 31.086623767089435D * tolerance);
-
-        password = "zxcvbnm";
-        result = nbvcxz.estimate(password);
-        Assert.assertEquals(5.321928094887363D, result.getEntropy(), 5.321928094887363D * tolerance);
-
-        password = "1qaz2wsx3edc";
-        result = nbvcxz.estimate(password);
-        Assert.assertEquals(10.523561956057012D, result.getEntropy(), 10.523561956057012D * tolerance);
-
-        password = "temppass22";
-        result = nbvcxz.estimate(password);
-        Assert.assertEquals(16.892495383759368D, result.getEntropy(), 16.892495383759368D * tolerance);
-
-        password = "briansmith";
-        result = nbvcxz.estimate(password);
-        Assert.assertEquals(4.321928094887363D, result.getEntropy(), 4.321928094887363D * tolerance);
-
-        password = "thx1138";
-        result = nbvcxz.estimate(password);
-        Assert.assertEquals(8.049848549450562D, result.getEntropy(), 8.049848549450562D * tolerance);
-
-        password = "baseball2014";
-        result = nbvcxz.estimate(password);
-        Assert.assertEquals(10.59618975614441D, result.getEntropy(), 10.59618975614441D * tolerance);
-
-        password = "baseball1994";
-        result = nbvcxz.estimate(password);
-        Assert.assertEquals(10.59618975614441D, result.getEntropy(), 10.59618975614441D * tolerance);
-
-        password = "baseball2028";
-        result = nbvcxz.estimate(password);
-        Assert.assertEquals(10.59618975614441D, result.getEntropy(), 10.59618975614441D * tolerance);
-
-        password = "scorpions";
-        result = nbvcxz.estimate(password);
-        Assert.assertEquals(13.67529549909406D, result.getEntropy(), 13.67529549909406D * tolerance);
-
-        password = "ScoRpions";
-        result = nbvcxz.estimate(password);
-        Assert.assertEquals(19.198857455151074D, result.getEntropy(), 19.198857455151074D * tolerance);
-
-        password = "ScoRpi0ns";
-        result = nbvcxz.estimate(password);
-        Assert.assertEquals(20.46971136544417D, result.getEntropy(), 20.46971136544417D * tolerance);
-
-        password = "thereisneveragoodmonday";
-        result = nbvcxz.estimate(password);
-        Assert.assertEquals(44.52675492064834D, result.getEntropy(), 44.52675492064834D * tolerance);
-
-        password = "forgetthatchristmaspartytheotheryear";
-        result = nbvcxz.estimate(password);
-        Assert.assertEquals(42.69087661112469D, result.getEntropy(), 42.69087661112469D * tolerance);
-
-        password = "A Fool and His Money Are Soon Parted";
-        result = nbvcxz.estimate(password);
-        Assert.assertEquals(84.88322715518174D, result.getEntropy(), 84.88322715518174D * tolerance);
-
-        password = "6c891879ed0a0bbf701d5ca8af39a766";
-        result = nbvcxz.estimate(password);
-        Assert.assertEquals(124.22235013869417D, result.getEntropy(), 124.22235013869417D * tolerance);
-
-        password = "ef00623ced862e84ea15a6f97cb3fbb9f177bd6f23e54459a96ca5926c28c653";
-        result = nbvcxz.estimate(password);
-        Assert.assertEquals(247.06618865413472D, result.getEntropy(), 247.06618865413472D * tolerance);
-
-        password = "Arvest#1";
-        result = nbvcxz.estimate(password);
-        Assert.assertEquals(28.98030587016991D, result.getEntropy(), 28.98030587016991D * tolerance);
-
-        password = "Arvest#2";
-        result = nbvcxz.estimate(password);
-        Assert.assertEquals(28.98030587016991D, result.getEntropy(), 28.98030587016991D * tolerance);
-=======
         final List<EntropyTest> tests = new ArrayList<>();
         tests.add(new EntropyTest(nbvcxz,"correcthorsebatterystaple",16.60965490131509D));
         tests.add(new EntropyTest(nbvcxz,"a.b.c.defy",35.05294537608871D));
@@ -284,6 +195,5 @@
         public void run() {
             result = nbvcxz.estimate(password);
         }
->>>>>>> ad106c2d
     }
 }